--- conflicted
+++ resolved
@@ -212,41 +212,6 @@
     }
 
     /**
-<<<<<<< HEAD
-     * Takes in a series of numbers and returns their arithmetic mean.
-     *
-     * @param inputs The values to average. If empty, this will return {@code 0}.
-     * @return The arithmetic mean of the values.
-     */
-    public static double arithmeticMean(double... inputs) {
-        if (inputs.length == 0) return 0;
-
-        double sum = 0;
-
-        for (double value : inputs) sum += value;
-
-        return sum / inputs.length;
-    }
-
-    /**
-     * Takes in a series of numbers and returns their geometric mean.
-     *
-     * @param inputs The values to average. If empty, this will return {@code 0}.
-     * @return The geometric mean of the values.
-     */
-    public static double geometricMean(double... inputs) {
-        if (inputs.length == 0) return 0;
-
-        double product = 1;
-
-        for (double value : inputs) product = product * value;
-
-        return root(product, inputs.length);
-    }
-
-    /**
-=======
->>>>>>> ff186d3c
      * Returns whether two values are equal to within an epsilon (calculated by their difference and
      * expected from floating-point arithmetic). Essentially just "close enough".
      *
@@ -448,7 +413,6 @@
     }
 
     /**
-<<<<<<< HEAD
      * Converts a point in polar coordinates into a point in Cartesian coordinates.
      *
      * @param angle The angle, in radians counterclockwise from the positive x-axis, of the point
@@ -469,7 +433,9 @@
      */
     public static Tuple2<Double> fromCartesianToPolar(double x, double y) {
         return Tuple2.of(Math.atan2(y, x), hypotenuse(x, y));
-=======
+    }
+
+    /**
      * Computes the arithmetic mean, often called the average, of a set of numbers.
      *
      * @param values The numbers to find the arithmetic mean of. If empty, this will return {@code
@@ -528,6 +494,5 @@
 
         if (aMean == 0) return 0;
         else return (1 / aMean);
->>>>>>> ff186d3c
     }
 }